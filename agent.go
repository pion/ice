// Package ice implements the Interactive Connectivity Establishment (ICE)
// protocol defined in rfc5245.
package ice

import (
	"fmt"
	"math/rand"
	"net"
	"sort"
	"sync"
	"time"

	"errors"

	"github.com/pions/logging"
	"github.com/pions/stun"
	"github.com/pions/transport/packetio"
)

const (
	// taskLoopInterval is the interval at which the agent performs checks
	taskLoopInterval = 2 * time.Second

	// keepaliveInterval used to keep candidates alive
	defaultKeepaliveInterval = 10 * time.Second

	// defaultConnectionTimeout used to declare a connection dead
	defaultConnectionTimeout = 30 * time.Second

	// the number of bytes that can be buffered before we start to error
	maxBufferSize = 1000 * 1000 // 1MB
)

// Agent represents the ICE agent
type Agent struct {
	onConnectionStateChangeHdlr       func(ConnectionState)
	onSelectedCandidatePairChangeHdlr func(*Candidate, *Candidate)

	// Used to block double Dial/Accept
	opened bool

	// State owned by the taskLoop
	taskChan        chan task
	onConnected     chan struct{}
	onConnectedOnce sync.Once

	connectivityTicker *time.Ticker
	connectivityChan   <-chan time.Time

	tieBreaker      uint64
	connectionState ConnectionState
	gatheringState  GatheringState

	haveStarted   bool
	isControlling bool

	portmin uint16
	portmax uint16

	tcpport uint16

	//How long should a pair stay quiet before we declare it dead?
	//0 means never timeout
	connectionTimeout time.Duration

	//How often should we send keepalive packets?
	//0 means never
	keepaliveInterval time.Duration

	localUfrag      string
	localPwd        string
	localCandidates map[NetworkType][]*Candidate

	remoteUfrag      string
	remotePwd        string
	remoteCandidates map[NetworkType][]*Candidate

	selectedPair *candidatePair
	validPairs   []*candidatePair

	buffer *packetio.Buffer

	// State for closing
	done chan struct{}
	err  atomicError

	log logging.LeveledLogger
}

func (a *Agent) ok() error {
	select {
	case <-a.done:
		return a.getErr()
	default:
	}
	return nil
}

func (a *Agent) getErr() error {
	err := a.err.Load()
	if err != nil {
		return err
	}
	return ErrClosed
}

// AgentConfig collects the arguments to ice.Agent construction into
// a single structure, for future-proofness of the interface
type AgentConfig struct {
	Urls []*URL

	// PortMin and PortMax are optional. Leave them 0 for the default UDP port allocation strategy.
	PortMin uint16
	PortMax uint16

	// TCPPort are optional,  Leave them 0 for the default TCP port allocation strategy.
	// usefull for "only http" firewall
	TCPPort uint16

	// ConnectionTimeout defaults to 30 seconds when this property is nil.
	// If the duration is 0, we will never timeout this connection.
	ConnectionTimeout *time.Duration
	// KeepaliveInterval determines how often should we send ICE
	// keepalives (should be less then connectiontimeout above)
	// when this is nil, it defaults to 10 seconds.
	// A keepalive interval of 0 means we never send keepalive packets
	KeepaliveInterval *time.Duration

	// NetworkTypes is an optional configuration for disabling or enablding
	// support for specific network types.
	NetworkTypes []NetworkType

	LoggerFactory logging.LoggerFactory
}

// NewAgent creates a new Agent
func NewAgent(config *AgentConfig) (*Agent, error) {
	if config.PortMax < config.PortMin {
		return nil, ErrPort
	}

	if config.LoggerFactory == nil {
		config.LoggerFactory = logging.NewDefaultLoggerFactory()
	}

	a := &Agent{
		tieBreaker:       rand.New(rand.NewSource(time.Now().UnixNano())).Uint64(),
		gatheringState:   GatheringStateComplete, // TODO trickle-ice
		connectionState:  ConnectionStateNew,
		localCandidates:  make(map[NetworkType][]*Candidate),
		remoteCandidates: make(map[NetworkType][]*Candidate),

		localUfrag:  randSeq(16),
		localPwd:    randSeq(32),
		taskChan:    make(chan task),
		onConnected: make(chan struct{}),
		buffer:      packetio.NewBuffer(),
		done:        make(chan struct{}),
		portmin:     config.PortMin,
		portmax:     config.PortMax,
<<<<<<< HEAD
		tcpport:     config.TCPPort,
		log:         logging.NewScopedLogger("ice"),
=======
		log:         config.LoggerFactory.NewLogger("ice"),
>>>>>>> 91d04648
	}

	// Make sure the buffer doesn't grow indefinitely.
	// NOTE: We actually won't get anywhere close to this limit.
	// SRTP will constantly read from the endpoint and drop packets if it's full.
	a.buffer.SetLimitSize(maxBufferSize)

	// connectionTimeout used to declare a connection dead
	if config.ConnectionTimeout == nil {
		a.connectionTimeout = defaultConnectionTimeout
	} else {
		a.connectionTimeout = *config.ConnectionTimeout
	}

	if config.KeepaliveInterval == nil {
		a.keepaliveInterval = defaultKeepaliveInterval
	} else {
		a.keepaliveInterval = *config.KeepaliveInterval
	}

	// Initialize local candidates
	a.gatherCandidatesLocal(config.NetworkTypes)
	a.gatherCandidatesReflective(config.Urls, config.NetworkTypes)

	go a.taskLoop()
	return a, nil
}

// OnConnectionStateChange sets a handler that is fired when the connection state changes
func (a *Agent) OnConnectionStateChange(f func(ConnectionState)) error {
	return a.run(func(agent *Agent) {
		agent.onConnectionStateChangeHdlr = f
	})
}

// OnSelectedCandidatePairChange sets a handler that is fired when the final candidate
// pair is selected
func (a *Agent) OnSelectedCandidatePairChange(f func(*Candidate, *Candidate)) error {
	return a.run(func(agent *Agent) {
		agent.onSelectedCandidatePairChangeHdlr = f
	})
}

func (a *Agent) onSelectedCandidatePairChange(p *candidatePair) {
	if p != nil {
		if a.onSelectedCandidatePairChangeHdlr != nil {
			a.onSelectedCandidatePairChangeHdlr(p.local, p.remote)
		}
	}
}

func (a *Agent) listenUDP(network string, laddr *net.UDPAddr) (*net.UDPConn, error) {
	if (laddr.Port != 0) || ((a.portmin == 0) && (a.portmax == 0)) {
		return net.ListenUDP(network, laddr)
	}
	var i, j int
	i = int(a.portmin)
	if i == 0 {
		i = 1
	}
	j = int(a.portmax)
	if j == 0 {
		j = 0xFFFF
	}
	for i <= j {
		c, e := net.ListenUDP(network, &net.UDPAddr{IP: laddr.IP, Port: i})
		if e == nil {
			return c, e
		}
		i++
	}
	return nil, ErrPort
}

// networksSupported - intersect needed and supported network types
func (a *Agent) networksSupported(networkTypes []NetworkType) []string {
	m := map[string]bool{}
	for _, network := range supportedNetworks {
		m[network] = false
	}
	for _, network3 := range networkTypes {
		net := network3.NetworkShort()
		if _, ok := m[net]; ok {
			m[net] = true
		}
	}
	netIntersect := []string{}
	for k, v := range m {
		if v {
			netIntersect = append(netIntersect, k)
		}
	}
	return netIntersect
}

func (a *Agent) gatherCandidatesLocal(networkTypes []NetworkType) {
	var conn net.PacketConn
	var err error
	networks := a.networksSupported(networkTypes)
	localIPs := localInterfaces(networkTypes)
	port := 0
	for _, ip := range localIPs {
		for _, network := range networks {

			switch network {
			case "udp":
				conn, err = a.listenUDP(network, &net.UDPAddr{IP: ip, Port: 0})
				if err != nil {
					a.log.Warnf("could not listen %s %s\n", network, ip)
					continue
				}
				port = conn.LocalAddr().(*net.UDPAddr).Port
			case "tcp":
				if a.isControlling == false {
					conn, err = a.listenTCP(network, &net.TCPAddr{IP: ip, Port: 0})
					if err != nil {
						a.log.Warnf("could not listen %s %s\n", network, ip)
						continue
					}
					port = conn.LocalAddr().(*net.TCPAddr).Port
				} else {
					continue // tcp-active not supported yet
				}
			default:
				continue
			}

			c, err := NewCandidateHost(network, ip, port, ComponentRTP)
			if err != nil {
				a.log.Warnf("Failed to create host candidate: %s %s %d: %v\n", network, ip, port, err)
				continue
			}

			networkType := c.NetworkType
			set := a.localCandidates[networkType]
			set = append(set, c)
			a.localCandidates[networkType] = set

			c.start(a, conn)
		}
	}
}

func (a *Agent) gatherCandidatesReflective(urls []*URL, networkTypes []NetworkType) {
	for _, networkType := range networkTypes {
		network := networkType.String()
		for _, url := range urls {
			switch url.Scheme {
			case SchemeTypeSTUN:
				laddr, xoraddr, err := allocateUDP(network, url)
				if err != nil {
					a.log.Warnf("could not allocate %s %s: %v\n", network, url, err)
					continue
				}
				conn, err := net.ListenUDP(network, laddr)
				if err != nil {
					a.log.Warnf("could not listen %s %s: %v\n", network, laddr, err)
				}

				ip := xoraddr.IP
				port := xoraddr.Port
				relIP := laddr.IP.String()
				relPort := laddr.Port
				c, err := NewCandidateServerReflexive(network, ip, port, ComponentRTP, relIP, relPort)
				if err != nil {
					a.log.Warnf("Failed to create server reflexive candidate: %s %s %d: %v\n", network, ip, port, err)
					continue
				}

				networkType := c.NetworkType
				set := a.localCandidates[networkType]
				set = append(set, c)
				a.localCandidates[networkType] = set

				c.start(a, conn)

			default:
				a.log.Warnf("scheme %s is not implemented\n", url.Scheme)
				continue
			}
		}
	}
}

func allocateUDP(network string, url *URL) (*net.UDPAddr, *stun.XorAddress, error) {
	// TODO Do we want the timeout to be configurable?
	client, err := stun.NewClient(network, fmt.Sprintf("%s:%d", url.Host, url.Port), time.Second*5)
	if err != nil {
		return nil, nil, flattenErrs([]error{errors.New("failed to create STUN client"), err})
	}
	localAddr, ok := client.LocalAddr().(*net.UDPAddr)
	if !ok {
		return nil, nil, fmt.Errorf("failed to cast STUN client to UDPAddr")
	}

	resp, err := client.Request()
	if err != nil {
		return nil, nil, flattenErrs([]error{errors.New("failed to make STUN request"), err})
	}

	if err = client.Close(); err != nil {
		return nil, nil, flattenErrs([]error{errors.New("failed to close STUN client"), err})
	}

	attr, ok := resp.GetOneAttribute(stun.AttrXORMappedAddress)
	if !ok {
		return nil, nil, fmt.Errorf("got response from STUN server that did not contain XORAddress")
	}

	var addr stun.XorAddress
	if err = addr.Unpack(resp, attr); err != nil {
		return nil, nil, flattenErrs([]error{errors.New("failed to unpack STUN XorAddress response"), err})
	}

	return localAddr, &addr, nil
}

func (a *Agent) startConnectivityChecks(isControlling bool, remoteUfrag, remotePwd string) error {
	switch {
	case a.haveStarted:
		return fmt.Errorf("attempted to start agent twice")
	case remoteUfrag == "":
		return fmt.Errorf("remoteUfrag is empty")
	case remotePwd == "":
		return fmt.Errorf("remotePwd is empty")
	}
	a.log.Debugf("Started agent: isControlling? %t, remoteUfrag: %q, remotePwd: %q", isControlling, remoteUfrag, remotePwd)

	return a.run(func(agent *Agent) {
		agent.isControlling = isControlling
		agent.remoteUfrag = remoteUfrag
		agent.remotePwd = remotePwd

		// TODO this should be dynamic, and grow when the connection is stable
		t := time.NewTicker(taskLoopInterval)
		agent.connectivityTicker = t
		agent.connectivityChan = t.C

		agent.updateConnectionState(ConnectionStateChecking)
	})
}

func (a *Agent) pingCandidate(local, remote *Candidate) {
	var msg *stun.Message
	var err error

	// The controlling agent MUST include the USE-CANDIDATE attribute in
	// order to nominate a candidate pair (Section 8.1.1).  The controlled
	// agent MUST NOT include the USE-CANDIDATE attribute in a Binding
	// request.

	if a.isControlling {
		msg, err = stun.Build(stun.ClassRequest, stun.MethodBinding, stun.GenerateTransactionID(),
			&stun.Username{Username: a.remoteUfrag + ":" + a.localUfrag},
			&stun.UseCandidate{},
			&stun.IceControlling{TieBreaker: a.tieBreaker},
			&stun.Priority{Priority: uint32(local.Priority())},
			&stun.MessageIntegrity{
				Key: []byte(a.remotePwd),
			},
			&stun.Fingerprint{},
		)
	} else {
		msg, err = stun.Build(stun.ClassRequest, stun.MethodBinding, stun.GenerateTransactionID(),
			&stun.Username{Username: a.remoteUfrag + ":" + a.localUfrag},
			&stun.IceControlled{TieBreaker: a.tieBreaker},
			&stun.Priority{Priority: uint32(local.Priority())},
			&stun.MessageIntegrity{
				Key: []byte(a.remotePwd),
			},
			&stun.Fingerprint{},
		)
	}

	if err != nil {
		a.log.Debug(err.Error())
		return
	}

	a.log.Tracef("ping STUN from %s to %s\n", local.String(), remote.String())
	a.sendSTUN(msg, local, remote)
}

func (a *Agent) updateConnectionState(newState ConnectionState) {
	if a.connectionState != newState {
		a.log.Infof("Setting new connection state: %s", newState)
		a.connectionState = newState
		hdlr := a.onConnectionStateChangeHdlr
		if hdlr != nil {
			// Call handler async since we may be holding the agent lock
			// and the handler may also require it
			go hdlr(newState)
		}
	}
}

type candidatePairs []*candidatePair

func (cp candidatePairs) Len() int      { return len(cp) }
func (cp candidatePairs) Swap(i, j int) { cp[i], cp[j] = cp[j], cp[i] }

type byPairPriority struct{ candidatePairs }

// NB: Reverse sort so our candidates start at highest priority
func (bp byPairPriority) Less(i, j int) bool {
	return bp.candidatePairs[i].Priority() > bp.candidatePairs[j].Priority()
}

func (a *Agent) setValidPair(local, remote *Candidate, selected, controlling bool) {
	// TODO: avoid duplicates
	p := newCandidatePair(local, remote, controlling)
	a.log.Tracef("Found valid candidate pair: %s (selected? %t)", p, selected)

	if selected {
		// Notify when the selected pair changes
		if !a.selectedPair.Equal(p) {
			a.onSelectedCandidatePairChange(p)
		}
		a.selectedPair = p
		a.validPairs = nil
		// TODO: only set state to connected on selecting final pair?
		a.updateConnectionState(ConnectionStateConnected)
	} else {
		// keep track of pairs with succesfull bindings since any of them
		// can be used for communication until the final pair is selected:
		// https://tools.ietf.org/html/draft-ietf-ice-rfc5245bis-20#section-12
		a.validPairs = append(a.validPairs, p)
		// Sort the candidate pairs by priority of the remotes
		sort.Sort(byPairPriority{a.validPairs})
	}

	// Signal connected
	a.onConnectedOnce.Do(func() { close(a.onConnected) })
}

// A task is a
type task func(*Agent)

func (a *Agent) run(t task) error {
	err := a.ok()
	if err != nil {
		return err
	}

	select {
	case <-a.done:
		return a.getErr()
	case a.taskChan <- t:
	}
	return nil
}

func (a *Agent) taskLoop() {
	for {
		select {
		case <-a.connectivityChan:
			if a.validateSelectedPair() {
				a.log.Trace("checking keepalive")
				a.checkKeepalive()
			} else {
				a.log.Trace("pinging all candidates")
				a.pingAllCandidates()
			}

		case t := <-a.taskChan:
			// Run the task
			t(a)

		case <-a.done:
			return
		}
	}
}

// validateSelectedPair checks if the selected pair is (still) valid
// Note: the caller should hold the agent lock.
func (a *Agent) validateSelectedPair() bool {
	if a.selectedPair == nil {
		// Not valid since not selected
		return false
	}

	if (a.connectionTimeout != 0) &&
		(time.Since(a.selectedPair.remote.LastReceived()) > a.connectionTimeout) {
		a.selectedPair = nil
		a.updateConnectionState(ConnectionStateDisconnected)
		return false
	}

	return true
}

// checkKeepalive sends STUN Binding Indications to the selected pair
// if no packet has been sent on that pair in the last keepaliveInterval
// Note: the caller should hold the agent lock.
func (a *Agent) checkKeepalive() {
	if a.selectedPair == nil {
		return
	}

	if (a.keepaliveInterval != 0) &&
		(time.Since(a.selectedPair.local.LastSent()) > a.keepaliveInterval) {
		a.keepaliveCandidate(a.selectedPair.local, a.selectedPair.remote)
	}
}

// pingAllCandidates sends STUN Binding Requests to all candidates
// Note: the caller should hold the agent lock.
func (a *Agent) pingAllCandidates() {
	for networkType, localCandidates := range a.localCandidates {
		if remoteCandidates, ok := a.remoteCandidates[networkType]; ok {

			for _, localCandidate := range localCandidates {
				for _, remoteCandidate := range remoteCandidates {
					a.pingCandidate(localCandidate, remoteCandidate)
				}
			}

		}
	}
}

// AddRemoteCandidate adds a new remote candidate
func (a *Agent) AddRemoteCandidate(c *Candidate) error {
	return a.run(func(agent *Agent) {
		agent.addRemoteCandidate(c)
	})
}

// addRemoteCandidate assumes you are holding the lock (must be execute using a.run)
func (a *Agent) addRemoteCandidate(c *Candidate) {
	networkType := c.NetworkType
	set := a.remoteCandidates[networkType]

	for _, candidate := range set {
		if candidate.Equal(c) {
			return
		}
	}

	set = append(set, c)
	a.remoteCandidates[networkType] = set
}

// GetLocalCandidates returns the local candidates
func (a *Agent) GetLocalCandidates() ([]*Candidate, error) {
	res := make(chan []*Candidate)

	err := a.run(func(agent *Agent) {
		var candidates []*Candidate
		for _, set := range agent.localCandidates {
			candidates = append(candidates, set...)
		}
		res <- candidates
	})
	if err != nil {
		return nil, err
	}

	return <-res, nil
}

// GetLocalUserCredentials returns the local user credentials
func (a *Agent) GetLocalUserCredentials() (frag string, pwd string) {
	return a.localUfrag, a.localPwd
}

// Close cleans up the Agent
func (a *Agent) Close() error {
	done := make(chan struct{})
	err := a.run(func(agent *Agent) {
		defer func() {
			close(done)
		}()
		agent.err.Store(ErrClosed)
		close(agent.done)

		// Cleanup all candidates
		for net, cs := range agent.localCandidates {
			for _, c := range cs {
				err := c.close()
				if err != nil {
					a.log.Warnf("Failed to close candidate %s: %v", c, err)
				}
			}
			delete(agent.localCandidates, net)
		}
		for net, cs := range agent.remoteCandidates {
			for _, c := range cs {
				err := c.close()
				if err != nil {
					a.log.Warnf("Failed to close candidate %s: %v", c, err)
				}
			}
			delete(agent.remoteCandidates, net)
		}

		err := a.buffer.Close()
		if err != nil {
			a.log.Warnf("failed to close buffer: %v", err)
		}
	})
	if err != nil {
		return err
	}

	<-done

	return nil
}

func (a *Agent) findRemoteCandidate(networkType NetworkType, addr net.Addr) *Candidate {
	var ip net.IP
	var port int

	switch casted := addr.(type) {
	case *net.UDPAddr:
		ip = casted.IP
		port = casted.Port
	case *net.TCPAddr:
		ip = casted.IP
		port = casted.Port
	default:
		a.log.Warnf("unsupported address type %T", a)
		return nil
	}

	set := a.remoteCandidates[networkType]
	for _, c := range set {
		base := c
		if base.IP.Equal(ip) &&
			base.Port == port {
			return c
		}
	}
	return nil
}

func (a *Agent) sendBindingSuccess(m *stun.Message, local, remote *Candidate) {
	base := remote
	if out, err := stun.Build(stun.ClassSuccessResponse, stun.MethodBinding, m.TransactionID,
		&stun.XorMappedAddress{
			XorAddress: stun.XorAddress{
				IP:   base.IP,
				Port: base.Port,
			},
		},
		&stun.MessageIntegrity{
			Key: []byte(a.localPwd),
		},
		&stun.Fingerprint{},
	); err != nil {
		a.log.Warnf("Failed to handle inbound ICE from: %s to: %s error: %s", local, remote, err)
	} else {
		a.sendSTUN(out, local, remote)
	}
}

func (a *Agent) handleInboundControlled(m *stun.Message, localCandidate, remoteCandidate *Candidate) {
	if _, isControlled := m.GetOneAttribute(stun.AttrIceControlled); isControlled && !a.isControlling {
		a.log.Debug("inbound isControlled && a.isControlling == false")
		return
	}

	successResponse := m.Method == stun.MethodBinding && m.Class == stun.ClassSuccessResponse
	_, usepair := m.GetOneAttribute(stun.AttrUseCandidate)
	a.log.Tracef("got controlled message (success? %t, usepair? %t)", successResponse, usepair)
	// Remember the working pair and select it when marked with usepair
	a.setValidPair(localCandidate, remoteCandidate, usepair, false)

	if !successResponse {
		// Send success response
		a.sendBindingSuccess(m, localCandidate, remoteCandidate)
	}
}

func (a *Agent) handleInboundControlling(m *stun.Message, localCandidate, remoteCandidate *Candidate) {
	if _, isControlling := m.GetOneAttribute(stun.AttrIceControlling); isControlling && a.isControlling {
		a.log.Debug("inbound isControlling && a.isControlling == true")
		return
	} else if _, useCandidate := m.GetOneAttribute(stun.AttrUseCandidate); useCandidate && a.isControlling {
		a.log.Debug("useCandidate && a.isControlling == true")
		return
	}
	a.log.Tracef("got controlling message: %#v", m)

	successResponse := m.Method == stun.MethodBinding && m.Class == stun.ClassSuccessResponse
	// Remember the working pair and select it when receiving a success response
	a.setValidPair(localCandidate, remoteCandidate, successResponse, true)

	if !successResponse {
		// Send success response
		a.sendBindingSuccess(m, localCandidate, remoteCandidate)

		// We received a ping from the controlled agent. We know the pair works so now we ping with use-candidate set:
		a.pingCandidate(localCandidate, remoteCandidate)
	}
}

// handleNewPeerReflexiveCandidate adds an unseen remote transport address
// to the remote candidate list as a peer-reflexive candidate.
func (a *Agent) handleNewPeerReflexiveCandidate(local *Candidate, remote net.Addr) error {
	var ip net.IP
	var port int

	switch addr := remote.(type) {
	case *net.UDPAddr:
		ip = addr.IP
		port = addr.Port
	case *net.TCPAddr:
		ip = addr.IP
		port = addr.Port
	default:
		return fmt.Errorf("unsupported address type %T", addr)
	}

	pflxCandidate, err := NewCandidatePeerReflexive(
		local.NetworkType.String(), // assume, same as that of local
		ip,
		port,
		local.Component,
		"", // unknown at this moment. TODO: need a review
		0,  // unknown at this moment. TODO: need a review
	)

	if err != nil {
		return flattenErrs([]error{fmt.Errorf("failed to create peer-reflexive candidate: %v", remote), err})
	}

	// Add pflxCandidate to the remote candidate list
	a.addRemoteCandidate(pflxCandidate)
	return nil
}

// handleInbound processes STUN traffic from a remote candidate
func (a *Agent) handleInbound(m *stun.Message, local *Candidate, remote net.Addr) {
	a.log.Tracef("inbound STUN from %s to %s", remote.String(), local.String())
	remoteCandidate := a.findRemoteCandidate(local.NetworkType, remote)
	if remoteCandidate == nil {
		a.log.Debugf("detected a new peer-reflexive candiate: %s ", remote)
		err := a.handleNewPeerReflexiveCandidate(local, remote)
		if err != nil {
			// Log warning, then move on..
			a.log.Warn(err.Error())
		}
		return
	}

	remoteCandidate.seen(false)

	if m.Class == stun.ClassIndication {
		return
	}

	if a.isControlling {
		a.handleInboundControlling(m, local, remoteCandidate)
	} else {
		a.handleInboundControlled(m, local, remoteCandidate)
	}
}

// noSTUNSeen processes non STUN traffic from a remote candidate
func (a *Agent) noSTUNSeen(local *Candidate, remote net.Addr) {
	remoteCandidate := a.findRemoteCandidate(local.NetworkType, remote)
	if remoteCandidate != nil {
		remoteCandidate.seen(false)
	}
}

func (a *Agent) getBestPair() (*candidatePair, error) {
	res := make(chan *candidatePair)

	err := a.run(func(agent *Agent) {
		if agent.selectedPair != nil {
			res <- agent.selectedPair
			return
		}
		for _, p := range agent.validPairs {
			res <- p
			return
		}
		res <- nil
	})

	if err != nil {
		return nil, err
	}

	out := <-res

	if out == nil {
		return nil, ErrNoCandidatePairs
	}

	return out, nil
}<|MERGE_RESOLUTION|>--- conflicted
+++ resolved
@@ -158,12 +158,8 @@
 		done:        make(chan struct{}),
 		portmin:     config.PortMin,
 		portmax:     config.PortMax,
-<<<<<<< HEAD
 		tcpport:     config.TCPPort,
-		log:         logging.NewScopedLogger("ice"),
-=======
 		log:         config.LoggerFactory.NewLogger("ice"),
->>>>>>> 91d04648
 	}
 
 	// Make sure the buffer doesn't grow indefinitely.
